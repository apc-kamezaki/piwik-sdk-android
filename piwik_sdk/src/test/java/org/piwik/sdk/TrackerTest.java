--- conflicted
+++ resolved
@@ -142,40 +142,25 @@
         assertTrue(queryParams.get(QueryParams.URL_PATH).equals("http://my-domain.com/test/test"));
     }
 
-<<<<<<< HEAD
-    @Test(expected=IllegalArgumentException.class)
-    public void testSetTooShortVistorId() {
-=======
     @Test(expected = IllegalArgumentException.class)
     public void testSetTooShortVistorId() throws MalformedURLException {
         Tracker tracker = createTracker();
->>>>>>> 622613ba
         String tooShortVisitorId = "0123456789ab";
         tracker.setVisitorId(tooShortVisitorId);
         assertNotEquals(tooShortVisitorId, tracker.getVisitorId());
     }
 
-<<<<<<< HEAD
-    @Test(expected=IllegalArgumentException.class)
-    public void testSetTooLongVistorId() {
-=======
     @Test(expected = IllegalArgumentException.class)
     public void testSetTooLongVistorId() throws MalformedURLException {
         Tracker tracker = createTracker();
->>>>>>> 622613ba
         String tooLongVisitorId = "0123456789abcdefghi";
         tracker.setVisitorId(tooLongVisitorId);
         assertNotEquals(tooLongVisitorId, tracker.getVisitorId());
     }
 
-<<<<<<< HEAD
-    @Test(expected=IllegalArgumentException.class)
-    public void testSetVistorIdWithInvalidCharacters() {
-=======
     @Test(expected = IllegalArgumentException.class)
     public void testSetVistorIdWithInvalidCharacters() throws MalformedURLException {
         Tracker tracker = createTracker();
->>>>>>> 622613ba
         String invalidCharacterVisitorId = "01234-6789-ghief";
         tracker.setVisitorId(invalidCharacterVisitorId);
         assertNotEquals(invalidCharacterVisitorId, tracker.getVisitorId());
@@ -404,24 +389,14 @@
 
     @Test
     public void testTrackNewAppDownload() throws Exception {
-<<<<<<< HEAD
-        dummyTracker.trackNewAppDownload(dummyApp);
-        checkNewAppDownload(parseEventUrl(dummyTracker.getLastEvent()));
-=======
         Tracker tracker = createTracker();
         tracker.trackNewAppDownload();
         checkNewAppDownload(parseEventUrl(tracker.getLastEvent()));
->>>>>>> 622613ba
 
         tracker.clearLastEvent();
 
-<<<<<<< HEAD
-        dummyTracker.trackNewAppDownload(dummyApp);
-        checkNewAppDownload(parseEventUrl(dummyTracker.getLastEvent()));
-=======
         tracker.trackNewAppDownload();
         checkNewAppDownload(parseEventUrl(tracker.getLastEvent()));
->>>>>>> 622613ba
     }
 
     @Test
@@ -529,12 +504,6 @@
         String customUserAgent = "Mozilla/5.0 (Linux; U; Android 2.2.1; en-us; Nexus One Build/FRG83) AppleWebKit/533.1 (KHTML, like Gecko) Version/4.0";
         System.setProperty("http.agent", "aUserAgent");
 
-<<<<<<< HEAD
-        assertEquals(dummyTracker.getUserAgent(), defaultUserAgent);
-
-        dummyTracker.setUserAgent(customUserAgent);
-        assertEquals(dummyTracker.getUserAgent(), customUserAgent);
-=======
         assertEquals(tracker.getUserAgent(), defaultUserAgent);
 
         tracker.setUserAgent(customUserAgent);
@@ -566,7 +535,6 @@
 
         return values;
     }
->>>>>>> 622613ba
 
     private static void validateDefaultQuery(QueryHashMap<String, String> params) {
         assertEquals(params.get(QueryParams.SITE_ID), "1");
