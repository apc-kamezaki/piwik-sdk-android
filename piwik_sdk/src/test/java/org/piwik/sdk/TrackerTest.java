--- conflicted
+++ resolved
@@ -32,55 +32,15 @@
     public Tracker createTracker() throws MalformedURLException {
         return Piwik.getInstance(Robolectric.application).newTracker(testAPIUrl, 1);
     }
+    
+    public Piwik getPiwik() {
+        return Piwik.getInstance(Robolectric.application);
+    }
 
     @Before
-<<<<<<< HEAD
-    public void clearTracker() throws Exception {
-        dummyApp.clearSharedPreferences();
-        dummyPiwik.setDryRun(true);
-        dummyPiwik.setAppOptOut(true);
-        dummyTracker = createNewTracker();
-        dummyTracker.afterTracking();
-        dummyTracker.clearLastEvent();
-        dummyTracker.setApplicationDomain(null);
-    }
-
-    private static class QueryHashMap<String, V> extends HashMap<String, V> {
-
-        private QueryHashMap() {
-            super(10);
-        }
-
-        public V get(QueryParams key) {
-            return get(key.toString());
-        }
-    }
-
-    private static QueryHashMap<String, String> parseEventUrl(String url) throws Exception {
-        QueryHashMap<String, String> values = new QueryHashMap<String, String>();
-
-        List<NameValuePair> params = URLEncodedUtils.parse(new URI("http://localhost/" + url), "UTF-8");
-
-        for (NameValuePair param : params) {
-            values.put(param.getName(), param.getValue());
-        }
-
-        return values;
-    }
-
-    private static void validateDefaultQuery(QueryHashMap<String, String> params) {
-        assertEquals(params.get(QueryParams.SITE_ID), "1");
-        assertEquals(params.get(QueryParams.RECORD), "1");
-        assertEquals(params.get(QueryParams.SEND_IMAGE), "0");
-        assertEquals(params.get(QueryParams.VISITOR_ID).length(), 16);
-        assertEquals(params.get(QueryParams.LANGUAGE), "en");
-        assertTrue(params.get(QueryParams.URL_PATH).startsWith("http://"));
-        assertTrue(Integer.parseInt(params.get(QueryParams.RANDOM_NUMBER)) > 0);
-=======
     public void setup() {
         Piwik.getInstance(Robolectric.application).setDryRun(true);
         Piwik.getInstance(Robolectric.application).setAppOptOut(true);
->>>>>>> b755536d
     }
 
     @Test
@@ -187,40 +147,25 @@
         assertTrue(queryParams.get(QueryParams.URL_PATH).equals("http://my-domain.com/test/test"));
     }
 
-<<<<<<< HEAD
-    @Test(expected=IllegalArgumentException.class)
-    public void testSetTooShortVistorId() {
-=======
     @Test(expected = IllegalArgumentException.class)
     public void testSetTooShortVistorId() throws MalformedURLException {
         Tracker tracker = createTracker();
->>>>>>> b755536d
         String tooShortVisitorId = "0123456789ab";
         tracker.setVisitorId(tooShortVisitorId);
         assertNotEquals(tooShortVisitorId, tracker.getVisitorId());
     }
 
-<<<<<<< HEAD
-    @Test(expected=IllegalArgumentException.class)
-    public void testSetTooLongVistorId() {
-=======
     @Test(expected = IllegalArgumentException.class)
     public void testSetTooLongVistorId() throws MalformedURLException {
         Tracker tracker = createTracker();
->>>>>>> b755536d
         String tooLongVisitorId = "0123456789abcdefghi";
         tracker.setVisitorId(tooLongVisitorId);
         assertNotEquals(tooLongVisitorId, tracker.getVisitorId());
     }
 
-<<<<<<< HEAD
-    @Test(expected=IllegalArgumentException.class)
-    public void testSetVistorIdWithInvalidCharacters() {
-=======
     @Test(expected = IllegalArgumentException.class)
     public void testSetVistorIdWithInvalidCharacters() throws MalformedURLException {
         Tracker tracker = createTracker();
->>>>>>> b755536d
         String invalidCharacterVisitorId = "01234-6789-ghief";
         tracker.setVisitorId(invalidCharacterVisitorId);
         assertNotEquals(invalidCharacterVisitorId, tracker.getVisitorId());
@@ -535,14 +480,9 @@
 
     @Test
     public void testSetAPIUrl() throws Exception {
-        Tracker tracker = createTracker();
         try {
-<<<<<<< HEAD
-            dummyPiwik.newTracker(null, 1);
+            getPiwik().newTracker(null, 1);
             assert false;
-=======
-            tracker.setAPIUrl(null);
->>>>>>> b755536d
         } catch (MalformedURLException e) {
             assertTrue(e.getMessage().contains("provide the Piwik Tracker URL!"));
         }
@@ -554,19 +494,10 @@
         };
 
         for (String url : urls) {
-<<<<<<< HEAD
-            assertEquals(dummyPiwik.newTracker(url, 1).getAPIUrl().toString(), "https://demo.org/piwik/piwik.php");
-        }
-
-        assertEquals(dummyPiwik.newTracker("http://demo.org/piwik-proxy.php", 1).getAPIUrl(), new URL("http://demo.org/piwik-proxy.php"));
-=======
-            tracker.setAPIUrl(url);
-            assertEquals(tracker.getAPIUrl(), "https://demo.org/piwik/piwik.php");
-        }
-
-        tracker.setAPIUrl("http://demo.org/piwik-proxy.php");
-        assertEquals(tracker.getAPIUrl(), "http://demo.org/piwik-proxy.php");
->>>>>>> b755536d
+            assertEquals(getPiwik().newTracker(url, 1).getAPIUrl().toString(), "https://demo.org/piwik/piwik.php");
+        }
+
+        assertEquals(getPiwik().newTracker("http://demo.org/piwik-proxy.php", 1).getAPIUrl(), new URL("http://demo.org/piwik-proxy.php"));
     }
 
     @Test
@@ -576,12 +507,6 @@
         String customUserAgent = "Mozilla/5.0 (Linux; U; Android 2.2.1; en-us; Nexus One Build/FRG83) AppleWebKit/533.1 (KHTML, like Gecko) Version/4.0";
         System.setProperty("http.agent", "aUserAgent");
 
-<<<<<<< HEAD
-        assertEquals(dummyTracker.getUserAgent(), defaultUserAgent);
-
-        dummyTracker.setUserAgent(customUserAgent);
-        assertEquals(dummyTracker.getUserAgent(), customUserAgent);
-=======
         assertEquals(tracker.getUserAgent(), defaultUserAgent);
 
         tracker.setUserAgent(customUserAgent);
@@ -613,7 +538,6 @@
 
         return values;
     }
->>>>>>> b755536d
 
     private static void validateDefaultQuery(QueryHashMap<String, String> params) {
         assertEquals(params.get(QueryParams.SITE_ID), "1");
