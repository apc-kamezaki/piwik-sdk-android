package org.piwik.sdk;

import android.app.Application;

import org.apache.http.NameValuePair;
import org.apache.http.client.utils.URLEncodedUtils;
import org.junit.Before;
import org.junit.Test;
import org.junit.runner.RunWith;
import org.robolectric.Robolectric;
import org.robolectric.annotation.Config;

import java.net.MalformedURLException;
import java.net.URI;
import java.util.HashMap;
import java.util.List;
import java.util.Map;

import static org.junit.Assert.assertEquals;
import static org.junit.Assert.assertFalse;
import static org.junit.Assert.assertNotEquals;
import static org.junit.Assert.assertNull;
import static org.junit.Assert.assertTrue;


@Config(emulateSdk = 18, manifest = Config.NONE)
@RunWith(FullEnvTestRunner.class)
public class TrackerTest {
    final static String testAPIUrl = "http://example.com";

    public Tracker createTracker() throws MalformedURLException {
        return Piwik.getInstance(Robolectric.application).newTracker(testAPIUrl, 1);
    }

    @Before
    public void setup() {
        Piwik.getInstance(Robolectric.application).setDryRun(true);
        Piwik.getInstance(Robolectric.application).setAppOptOut(true);
    }

    @Test
    public void testPiwikAutoBindActivities() throws Exception {
        Application app = Robolectric.application;
        Piwik piwik = Piwik.getInstance(app);
        piwik.setDryRun(true);
        piwik.setAppOptOut(true);
        Tracker tracker = piwik.newTracker(testAPIUrl, 1);
        //auto attach tracking screen view
        QuickTrack.bindToApp(app, tracker);

        // emulate default trackScreenView
        Robolectric.buildActivity(TestActivity.class).create().start().resume().visible().get();

        QueryHashMap<String, String> queryParams = parseEventUrl(tracker.getLastEvent());
        validateDefaultQuery(queryParams);
        assertEquals(queryParams.get(QueryParams.ACTION_NAME), TestActivity.getTestTitle());
    }

    @Test
    public void testPiwikApplicationGetTracker() throws Exception {
        PiwikApplication app = new TestPiwikApplication();
        assertEquals(app.getTracker(), app.getTracker());
    }

    @Test
    public void testEmptyQueueDispatch() throws Exception {
        assertFalse(Piwik.getInstance(new TestPiwikApplication()).newTracker("http://example.com", 1).dispatch());
    }

    @Test
    public void testSetDispatchInterval() throws Exception {
        Tracker tracker = createTracker();
        tracker.setDispatchInterval(1);
        assertEquals(tracker.getDispatchInterval(), 1);

    }

    @Test
    public void testGetDispatchIntervalMillis() throws Exception {
        Tracker tracker = createTracker();
        tracker.setDispatchInterval(1);
        assertEquals(tracker.getDispatchIntervalMillis(), 1000);
    }

    @Test
    public void testDispatchingFlow() throws Exception {
        Tracker tracker = createTracker();
        tracker.dispatchingStarted();
        assertTrue(tracker.isDispatching());
        tracker.dispatchingCompleted(1);
        assertFalse(tracker.isDispatching());
    }

    @Test
    public void testSet() throws Exception {
        Tracker tracker = createTracker();
        tracker.set(QueryParams.HOURS, "0")
                .set(QueryParams.MINUTES, (Integer) null)
                .set(QueryParams.SECONDS, (String) null)
                .set(QueryParams.FIRST_VISIT_TIMESTAMP, (String) null)
                .set(QueryParams.PREVIOUS_VISIT_TIMESTAMP, (String) null)
                .set(QueryParams.TOTAL_NUMBER_OF_VISITS, (String) null)
                .set(QueryParams.GOAL_ID, (String) null)
                .set(QueryParams.LATITUDE, (String) null)
                .set(QueryParams.LONGITUDE, (String) null)
                .set(QueryParams.SEARCH_KEYWORD, (String) null)
                .set(QueryParams.SEARCH_CATEGORY, (String) null)
                .set(QueryParams.SEARCH_NUMBER_OF_HITS, (String) null)
                .set(QueryParams.REFERRER, (String) null)
                .set(QueryParams.CAMPAIGN_NAME, (String) null)
                .set(QueryParams.CAMPAIGN_KEYWORD, (String) null);


        assertEquals(tracker.getQuery(), "?new_visit=1&h=0");
    }

    @Test
    public void testSetURL() throws Exception {
        Tracker tracker = createTracker();
        tracker.setApplicationDomain("test.com");
        assertEquals(tracker.getApplicationDomain(), "test.com");
        assertEquals(tracker.getApplicationBaseURL(), "http://test.com");
        assertEquals(tracker.getParamURL(), "http://test.com/");

        tracker.set(QueryParams.URL_PATH, "me");
        assertEquals(tracker.getParamURL(), "http://test.com/me");

        // override protocol
        tracker.set(QueryParams.URL_PATH, "https://my.com/secure");
        assertEquals(tracker.getParamURL(), "https://my.com/secure");
    }

    @Test
    public void testSetApplicationDomain() throws Exception {
        Tracker tracker = createTracker();
        tracker
                .setApplicationDomain("my-domain.com")
                .trackScreenView("test/test", "Test title");
        QueryHashMap<String, String> queryParams = parseEventUrl(tracker.getLastEvent());

        validateDefaultQuery(queryParams);
        assertTrue(queryParams.get(QueryParams.URL_PATH).equals("http://my-domain.com/test/test"));
    }

    @Test(expected = IllegalArgumentException.class)
    public void testSetTooShortVistorId() throws MalformedURLException {
        Tracker tracker = createTracker();
        String tooShortVisitorId = "0123456789ab";
        tracker.setVisitorId(tooShortVisitorId);
        assertNotEquals(tooShortVisitorId, tracker.getVisitorId());
    }

    @Test(expected = IllegalArgumentException.class)
    public void testSetTooLongVistorId() throws MalformedURLException {
        Tracker tracker = createTracker();
        String tooLongVisitorId = "0123456789abcdefghi";
        tracker.setVisitorId(tooLongVisitorId);
        assertNotEquals(tooLongVisitorId, tracker.getVisitorId());
    }

    @Test(expected = IllegalArgumentException.class)
    public void testSetVistorIdWithInvalidCharacters() throws MalformedURLException {
        Tracker tracker = createTracker();
        String invalidCharacterVisitorId = "01234-6789-ghief";
        tracker.setVisitorId(invalidCharacterVisitorId);
        assertNotEquals(invalidCharacterVisitorId, tracker.getVisitorId());
    }

    @Test
    public void testSetVistorId() throws Exception {
        Tracker tracker = createTracker();
        String visitorId = "0123456789abcdef";
        tracker.setVisitorId(visitorId);
        assertEquals(visitorId, tracker.getVisitorId());
        tracker.beforeTracking();
        assertTrue(tracker.getQuery().contains("_id=" + visitorId));
    }

    @Test
    public void testSetUserId() throws Exception {
        Tracker tracker = createTracker();
        tracker.setUserId("test");
        assertEquals(tracker.getUserId(), "test");

        tracker.clearUserId();
        assertNull(tracker.getUserId());

        tracker.setUserId("");
        assertNull(tracker.getUserId());

        tracker.setUserId(null);
        assertNull(tracker.getUserId());

        tracker.setUserId("X98F6bcd4621d373");
        assertEquals(tracker.getUserId(), "X98F6bcd4621d373");
    }

    @Test
    public void testSetUserIdLong() throws Exception {
        Tracker tracker = createTracker();
        tracker.setUserId(123456);
        assertEquals(tracker.getUserId(), "123456");
    }

    @Test
    public void testGetResolution() throws Exception {
        Tracker tracker = createTracker();
        tracker.setResolution(100, 200);
        assertEquals(tracker.getQuery(), "?res=100x200&new_visit=1");
    }

    @Test
    public void testSetUserCustomVariable() throws Exception {
        Tracker tracker = createTracker();
        tracker.setUserCustomVariable(1, "2& ?", "3@#");
        tracker.trackScreenView("");

        String event = tracker.getLastEvent();
        Map<String, String> queryParams = parseEventUrl(event);

        assertEquals(queryParams.get("_cvar"), "{'1':['2& ?','3@#']}".replaceAll("'", "\""));
        // check url encoding
        assertTrue(event.contains("_cvar=%7B%221%22%3A%5B%222%26%20%3F%22%2C%223%40%23%22%5D%7D"));
    }

    @Test
    public void testSetScreenCustomVariable() throws Exception {
        Tracker tracker = createTracker();
        tracker.setScreenCustomVariable(1, "2", "3");
        tracker.trackScreenView("");

        String event = tracker.getLastEvent();
        Map<String, String> queryParams = parseEventUrl(event);

        assertEquals(queryParams.get("cvar"), "{'1':['2','3']}".replaceAll("'", "\""));

    }

    @Test
    public void testSetNewSession() throws Exception {
        Tracker tracker = createTracker();

        assertEquals(tracker.getQuery(), "?new_visit=1");

        tracker.trackScreenView("");
        assertEquals(tracker.getQuery(), "");

        tracker.trackScreenView("");
        assertEquals(tracker.getQuery(), "");

        tracker.setNewSession();
        assertEquals(tracker.getQuery(), "?new_visit=1");
    }

    @Test
    public void testSetSessionTimeout() throws Exception {
        Tracker tracker = createTracker();

        tracker.setSessionTimeout(10);
        assertFalse(tracker.isExpired());

        tracker.setSessionTimeout(0);
        Thread.sleep(1, 0);
        assertTrue(tracker.isExpired());

        tracker.setSessionTimeout(10);
        assertFalse(tracker.isExpired());

    }

    @Test
    public void testCheckSessionTimeout() throws Exception {
        Tracker tracker = createTracker();
        tracker.setSessionTimeout(0);

        assertEquals(tracker.getQuery(), "?new_visit=1");
        tracker.afterTracking();
        Thread.sleep(1, 0);
        tracker.checkSessionTimeout();

        assertEquals(tracker.getQuery(), "?new_visit=1");

    }

    @Test
    public void testTrackScreenView() throws Exception {
        Tracker tracker = createTracker();
        tracker.trackScreenView("/test/test");
        QueryHashMap<String, String> queryParams = parseEventUrl(tracker.getLastEvent());

        assertTrue(queryParams.get(QueryParams.URL_PATH).endsWith("/test/test"));
        validateDefaultQuery(queryParams);
    }

    @Test
    public void testTrackScreenWithTitleView() throws Exception {
        Tracker tracker = createTracker();
        tracker.trackScreenView("test/test", "Test title");
        QueryHashMap<String, String> queryParams = parseEventUrl(tracker.getLastEvent());

        assertTrue(queryParams.get(QueryParams.URL_PATH).endsWith("/test/test"));
        assertEquals(queryParams.get(QueryParams.ACTION_NAME), "Test title");
        validateDefaultQuery(queryParams);
    }

    private void checkEvent(QueryHashMap<String, String> queryParams, String name, String value) {
        assertEquals(queryParams.get(QueryParams.EVENT_CATEGORY), "category");
        assertEquals(queryParams.get(QueryParams.EVENT_ACTION), "test action");
        assertEquals(queryParams.get(QueryParams.EVENT_NAME), name);
        assertEquals(queryParams.get(QueryParams.EVENT_VALUE), value);
        validateDefaultQuery(queryParams);
    }

    @Test
    public void testTrackEvent() throws Exception {
        Tracker tracker = createTracker();
        tracker.trackEvent("category", "test action");
        checkEvent(parseEventUrl(tracker.getLastEvent()), null, null);
    }

    @Test
    public void testTrackEventName() throws Exception {
        Tracker tracker = createTracker();
        String name = "test name2";
        tracker.trackEvent("category", "test action", name);
        checkEvent(parseEventUrl(tracker.getLastEvent()), name, null);
    }

    @Test
    public void testTrackEventNameAndValue() throws Exception {
        Tracker tracker = createTracker();
        String name = "test name3";
        tracker.trackEvent("category", "test action", name, 1);
        checkEvent(parseEventUrl(tracker.getLastEvent()), name, "1");
    }

    @Test
    public void testTrackGoal() throws Exception {
        Tracker tracker = createTracker();
        tracker.trackGoal(1);
        QueryHashMap<String, String> queryParams = parseEventUrl(tracker.getLastEvent());

        assertNull(queryParams.get(QueryParams.REVENUE));
        assertEquals(queryParams.get(QueryParams.GOAL_ID), "1");
        validateDefaultQuery(queryParams);
    }

    @Test
    public void testTrackGoalRevenue() throws Exception {
        Tracker tracker = createTracker();
        tracker.trackGoal(1, 100);
        QueryHashMap<String, String> queryParams = parseEventUrl(tracker.getLastEvent());

        assertEquals(queryParams.get(QueryParams.GOAL_ID), "1");
        assertEquals(queryParams.get(QueryParams.REVENUE), "100");
        validateDefaultQuery(queryParams);
    }

    @Test
    public void testTrackGoalInvalidId() throws Exception {
        Tracker tracker = createTracker();
        tracker.trackGoal(-1, 100);
        assertNull(tracker.getLastEvent());
    }

    private boolean checkNewAppDownload(QueryHashMap<String, String> queryParams) {
        assertTrue(queryParams.get(QueryParams.DOWNLOAD).length() > 0);
        assertTrue(queryParams.get(QueryParams.URL_PATH).length() > 0);
        assertEquals(queryParams.get(QueryParams.EVENT_CATEGORY), "Application");
        assertEquals(queryParams.get(QueryParams.EVENT_ACTION), "downloaded");
        assertEquals(queryParams.get(QueryParams.ACTION_NAME), "application/downloaded");
        validateDefaultQuery(queryParams);
        return true;
    }

    @Test
    public void testTrackAppDownload() throws Exception {
        Tracker tracker = createTracker();
        tracker.trackAppDownload();
        checkNewAppDownload(parseEventUrl(tracker.getLastEvent()));

        tracker.clearLastEvent();

        // track only once
        tracker.trackAppDownload();
        assertNull(tracker.getLastEvent());

    }

    @Test
    public void testTrackNewAppDownload() throws Exception {
        Tracker tracker = createTracker();
        tracker.trackNewAppDownload();
        checkNewAppDownload(parseEventUrl(tracker.getLastEvent()));

        tracker.clearLastEvent();

        tracker.trackNewAppDownload();
        checkNewAppDownload(parseEventUrl(tracker.getLastEvent()));
    }

    @Test
    public void testTrackContentImpression() throws Exception {
        Tracker tracker = createTracker();
        String name = "test name2";
        tracker.trackContentImpression(name, "test", "test2");
        QueryHashMap<String, String> queryParams = parseEventUrl(tracker.getLastEvent());

        assertEquals(queryParams.get(QueryParams.CONTENT_NAME), name);
        assertEquals(queryParams.get(QueryParams.CONTENT_PIECE), "test");
        assertEquals(queryParams.get(QueryParams.CONTENT_TARGET), "test2");
        validateDefaultQuery(queryParams);
    }

    @Test
    public void testTrackContentInteraction() throws Exception {
        Tracker tracker = createTracker();
        String interaction = "interaction";
        String name = "test name2";
        tracker.trackContentInteraction(interaction, name, "test", "test2");

        QueryHashMap<String, String> queryParams = parseEventUrl(tracker.getLastEvent());

        assertEquals(queryParams.get(QueryParams.CONTENT_INTERACTION), interaction);
        assertEquals(queryParams.get(QueryParams.CONTENT_NAME), name);
        assertEquals(queryParams.get(QueryParams.CONTENT_PIECE), "test");
        assertEquals(queryParams.get(QueryParams.CONTENT_TARGET), "test2");
        validateDefaultQuery(queryParams);
    }

    @Test
    public void testTrackException() throws Exception {
<<<<<<< HEAD
        Exception catchedException;
=======
        Tracker tracker = createTracker();
        tracker.trackException("ClassName:10+2 2", "<Null> exception", false);
        QueryHashMap<String, String> queryParams = parseEventUrl(tracker.getLastEvent());

        assertEquals(queryParams.get(QueryParams.EVENT_CATEGORY), "Exception");
        assertEquals(queryParams.get(QueryParams.EVENT_ACTION), "ClassName:10+2 2");
        assertEquals(queryParams.get(QueryParams.EVENT_NAME), "<Null> exception");
        validateDefaultQuery(queryParams);
    }

    @Test
    public void testTrackUncaughtExceptionHandler() throws Exception {
        Tracker tracker = createTracker();

>>>>>>> b755536d
        try {
            throw new Exception("Test");
        } catch (Exception e) {
<<<<<<< HEAD
            catchedException = e;
        }
        assertNotNull(catchedException);
        dummyTracker.trackException(catchedException, "<Null> exception", false);
        QueryHashMap<String, String> queryParams = parseEventUrl(dummyTracker.getLastEvent());
=======
            tracker.customUEH.uncaughtException(Thread.currentThread(), e);
        }

        QueryHashMap<String, String> queryParams = parseEventUrl(tracker.getLastEvent());

        validateDefaultQuery(queryParams);
>>>>>>> b755536d
        assertEquals(queryParams.get(QueryParams.EVENT_CATEGORY), "Exception");
        StackTraceElement traceElement = catchedException.getStackTrace()[0];
        assertNotNull(traceElement);
        assertEquals(queryParams.get(QueryParams.EVENT_ACTION), "org.piwik.sdk.TrackerTest" + "/" + "testTrackException" + ":" + traceElement.getLineNumber());
        assertEquals(queryParams.get(QueryParams.EVENT_NAME), "<Null> exception");
        validateDefaultQuery(queryParams);
    }

    @Test
    public void testGetParamUlr() throws Exception {
        Tracker tracker = createTracker();
        String[] paths = new String[]{null, "", "/",};

        for (String path : paths) {
            tracker.trackScreenView(path);
            assertEquals(tracker.getParamURL(), "http://org.piwik.sdk.test/");
        }
    }

    @Test
    public void testSetAPIUrl() throws Exception {
        Tracker tracker = createTracker();
        try {
            tracker.setAPIUrl(null);
        } catch (MalformedURLException e) {
            assertTrue(e.getMessage().contains("provide the Piwik Tracker URL!"));
        }

        String[] urls = new String[]{
                "https://demo.org/piwik/piwik.php",
                "https://demo.org/piwik/",
                "https://demo.org/piwik",
        };

        for (String url : urls) {
            tracker.setAPIUrl(url);
            assertEquals(tracker.getAPIUrl(), "https://demo.org/piwik/piwik.php");
        }

        tracker.setAPIUrl("http://demo.org/piwik-proxy.php");
        assertEquals(tracker.getAPIUrl(), "http://demo.org/piwik-proxy.php");
    }

    @Test
    public void testSetUserAgent() throws MalformedURLException {
        Tracker tracker = createTracker();
        String defaultUserAgent = "aUserAgent";
        String customUserAgent = "Mozilla/5.0 (Linux; U; Android 2.2.1; en-us; Nexus One Build/FRG83) AppleWebKit/533.1 (KHTML, like Gecko) Version/4.0";
        System.setProperty("http.agent", "aUserAgent");

        assertEquals(tracker.getUserAgent(), defaultUserAgent);

        tracker.setUserAgent(customUserAgent);
        assertEquals(tracker.getUserAgent(), customUserAgent);

        tracker.setUserAgent(null);
        assertEquals(tracker.getUserAgent(), defaultUserAgent);
    }

    private static class QueryHashMap<String, V> extends HashMap<String, V> {

        private QueryHashMap() {
            super(10);
        }

        public V get(QueryParams key) {
            return get(key.toString());
        }
    }

    private static QueryHashMap<String, String> parseEventUrl(String url) throws Exception {
        QueryHashMap<String, String> values = new QueryHashMap<String, String>();

        List<NameValuePair> params = URLEncodedUtils.parse(new URI("http://localhost/" + url), "UTF-8");

        for (NameValuePair param : params) {
            values.put(param.getName(), param.getValue());
        }

        return values;
    }

    private static void validateDefaultQuery(QueryHashMap<String, String> params) {
        assertEquals(params.get(QueryParams.SITE_ID), "1");
        assertEquals(params.get(QueryParams.RECORD), "1");
        assertEquals(params.get(QueryParams.SEND_IMAGE), "0");
        assertEquals(params.get(QueryParams.VISITOR_ID).length(), 16);
        assertEquals(params.get(QueryParams.LANGUAGE), "en");
        assertTrue(params.get(QueryParams.URL_PATH).startsWith("http://"));
        assertTrue(Integer.parseInt(params.get(QueryParams.RANDOM_NUMBER)) > 0);
    }

}<|MERGE_RESOLUTION|>--- conflicted
+++ resolved
@@ -19,6 +19,7 @@
 import static org.junit.Assert.assertEquals;
 import static org.junit.Assert.assertFalse;
 import static org.junit.Assert.assertNotEquals;
+import static org.junit.Assert.assertNotNull;
 import static org.junit.Assert.assertNull;
 import static org.junit.Assert.assertTrue;
 
@@ -430,41 +431,16 @@
 
     @Test
     public void testTrackException() throws Exception {
-<<<<<<< HEAD
+        Tracker tracker = createTracker();
         Exception catchedException;
-=======
-        Tracker tracker = createTracker();
-        tracker.trackException("ClassName:10+2 2", "<Null> exception", false);
-        QueryHashMap<String, String> queryParams = parseEventUrl(tracker.getLastEvent());
-
-        assertEquals(queryParams.get(QueryParams.EVENT_CATEGORY), "Exception");
-        assertEquals(queryParams.get(QueryParams.EVENT_ACTION), "ClassName:10+2 2");
-        assertEquals(queryParams.get(QueryParams.EVENT_NAME), "<Null> exception");
-        validateDefaultQuery(queryParams);
-    }
-
-    @Test
-    public void testTrackUncaughtExceptionHandler() throws Exception {
-        Tracker tracker = createTracker();
-
->>>>>>> b755536d
         try {
             throw new Exception("Test");
         } catch (Exception e) {
-<<<<<<< HEAD
             catchedException = e;
         }
         assertNotNull(catchedException);
-        dummyTracker.trackException(catchedException, "<Null> exception", false);
-        QueryHashMap<String, String> queryParams = parseEventUrl(dummyTracker.getLastEvent());
-=======
-            tracker.customUEH.uncaughtException(Thread.currentThread(), e);
-        }
-
-        QueryHashMap<String, String> queryParams = parseEventUrl(tracker.getLastEvent());
-
-        validateDefaultQuery(queryParams);
->>>>>>> b755536d
+        tracker.trackException(catchedException, "<Null> exception", false);
+        QueryHashMap<String, String> queryParams = parseEventUrl(tracker.getLastEvent());
         assertEquals(queryParams.get(QueryParams.EVENT_CATEGORY), "Exception");
         StackTraceElement traceElement = catchedException.getStackTrace()[0];
         assertNotNull(traceElement);
