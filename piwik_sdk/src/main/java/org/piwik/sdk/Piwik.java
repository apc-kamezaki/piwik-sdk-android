/*
 * Android SDK for Piwik
 *
 * @link https://github.com/piwik/piwik-android-sdk
 * @license https://github.com/piwik/piwik-sdk-android/blob/master/LICENSE BSD-3 Clause
 */

package org.piwik.sdk;

import android.content.Context;
import android.content.SharedPreferences;

import java.net.MalformedURLException;


public class Piwik {
    public static final String LOGGER_PREFIX = "PIWIK:";
    public static final String PREFERENCE_FILE_NAME = "org.piwik.sdk";
    private final Context mContext;
    private boolean mOptOut = false;
    private boolean mDryRun = false;

    protected final static Thread.UncaughtExceptionHandler defaultUEH = Thread.getDefaultUncaughtExceptionHandler();

    private static Piwik sInstance;

<<<<<<< HEAD
    private Piwik(Application application) {
        this.application = application;
=======
    public static synchronized Piwik getInstance(Context context) {
        if (sInstance == null)
            sInstance = new Piwik(context);
        return sInstance;
    }

    private Piwik(Context context) {
        mContext = context.getApplicationContext();
>>>>>>> f4c67441
    }

    protected Context getContext() {
        return mContext;
    }

    /**
     * @param trackerUrl (required) Tracking HTTP API endpoint, for example, http://your-piwik-domain.tld/piwik.php
     * @param siteId     (required) id of site
     * @param authToken  (optional) could be null or valid auth token.
     * @return Tracker object
     * @throws MalformedURLException
     * @deprecated Use {@link #newTracker(String, int)} as there are security concerns over the authToken.
     */
    @Deprecated
    public Tracker newTracker(String trackerUrl, int siteId, String authToken) throws MalformedURLException {
        return new Tracker(trackerUrl, siteId, authToken, this);
    }

    /**
     * @param trackerUrl (required) Tracking HTTP API endpoint, for example, http://your-piwik-domain.tld/piwik.php
     * @param siteId     (required) id of site
     * @return Tracker object
     * @throws MalformedURLException
     */
    public Tracker newTracker(String trackerUrl, int siteId) throws MalformedURLException {
        return new Tracker(trackerUrl, siteId, null, this);
    }

    public void setAppOptOut(boolean optOut) {
        mOptOut = optOut;
    }

    public boolean isOptOut() {
        return mOptOut;
    }

    public boolean isDryRun() {
        return mDryRun;
    }

    /**
     * The dryRun flag set to true prevents any data from being sent to Piwik.
     * The dryRun flag should be set whenever you are testing or debugging an implementation and do not want
     * test data to appear in your Piwik reports. To set the dry run flag, use:
     *
     * @param dryRun true if you don't want to send any data to piwik
     */
    public void setDryRun(boolean dryRun) {
        mDryRun = dryRun;
    }

    public String getApplicationDomain() {
        return getContext().getPackageName();
    }

    protected SharedPreferences getSharedPreferences() {
        return getContext().getSharedPreferences(PREFERENCE_FILE_NAME, Context.MODE_PRIVATE);
    }
}<|MERGE_RESOLUTION|>--- conflicted
+++ resolved
@@ -20,14 +20,8 @@
     private boolean mOptOut = false;
     private boolean mDryRun = false;
 
-    protected final static Thread.UncaughtExceptionHandler defaultUEH = Thread.getDefaultUncaughtExceptionHandler();
-
     private static Piwik sInstance;
 
-<<<<<<< HEAD
-    private Piwik(Application application) {
-        this.application = application;
-=======
     public static synchronized Piwik getInstance(Context context) {
         if (sInstance == null)
             sInstance = new Piwik(context);
@@ -36,7 +30,6 @@
 
     private Piwik(Context context) {
         mContext = context.getApplicationContext();
->>>>>>> f4c67441
     }
 
     protected Context getContext() {
