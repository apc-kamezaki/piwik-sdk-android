apply plugin: 'com.android.application'

android {
    compileSdkVersion 22
    buildToolsVersion "22"

    defaultConfig {
        applicationId "com.piwik.demo"
        minSdkVersion 11
        targetSdkVersion 22
        versionCode 1
        versionName "1.0"
    }
    buildTypes {
        release {
<<<<<<< HEAD
            proguardFiles getDefaultProguardFile('proguard-android.txt'), 'proguard-rules.pro'
=======
>>>>>>> f8ff4b67
        }
    }
}

dependencies {
    compile fileTree(dir: 'libs', include: ['*.jar'])
    compile project(":piwik_sdk")
    compile 'com.android.support:appcompat-v7:22.0.0'
    compile 'com.android.support:support-v4:22.0.0'
}<|MERGE_RESOLUTION|>--- conflicted
+++ resolved
@@ -13,10 +13,6 @@
     }
     buildTypes {
         release {
-<<<<<<< HEAD
-            proguardFiles getDefaultProguardFile('proguard-android.txt'), 'proguard-rules.pro'
-=======
->>>>>>> f8ff4b67
         }
     }
 }
